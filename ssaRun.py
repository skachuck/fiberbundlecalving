"""
Simplified script for running and exploring the Fiber-Bundle enabled shallow
shelf model.
Recommended use is to run this script in an ipython session or notebook:
>> %run ssaRun.py
Can plot the calving events
>> plt.plot(ssaModel.obslist[0].ts, ssaModel.obslist[0].xs)
"""
# Import the models
from ssaModel import *

# Setup some fenics log stuff to output diagnostic information
set_log_level(20)
set_log_active(False)

# Set simulation parameters
DT = 8640000
Nx = 2**8    # Number of points in the x-direction
Lx = 200e3/1 # Length of domain in the x-direction
DX = Lx/Nx
NT = 200

# Set ice shelf parameters
accum = -2./time_factor # m/s
H0 = 434.          # Ice thickness at the grounding line (m)
U0 = 95./time_factor # Velocity of ice at the grounding line (m/a)
B = (2.54e-17)**(-1./3.)

# Set ice shelf parameters
accum = 0.5/time_factor
H0 = 500.
U0 = 50./time_factor
B = 0.5e8

print('CFL cond numb: {}'.format(U0*DT/DX))

# Initialize model
mesh = IntervalMesh(Nx, 0.0, Lx)
fbmkwargs={'Lx':Lx,
           'N0':1000,
           'Nf':10,
           'xsep':200,
           'fbm_type':'full'}

# In the large-Nf limit, the maximum stress per fiber of a bundle of fibers 
# with strictly increasing strengths (with maximum xmax) is Fmax/Nf = xmax^2/4.
# For Fmax=2.8, we need xmax=sqrt(4*Fmax/Nf)=1.058
# Accounting for fluctuations due to finite N (Fmax_actual = Fmax + d N**1/3),
# with d~0.3138 for the strict distribution over [0,1], get xmax=0.923
fbmkwargs['dist'] = strict_dist(0,0.923)
#fbmkwargs['dist'] = uni_dist(0,0.923)
ssaModel = ssa1D(mesh,order=1,U0=U0,H0=H0,B=B,
                    advect_front=True, calve_flag=True,
                    fbm_type='full', fbmkwargs=fbmkwargs) ;
del mesh
x,H,U = ssaModel.steady_state(accum)
H,U=ssaModel.init_shelf(accum)

# Run the model in time
H,U = ssaModel.integrate(H,U,dt=DT,Nt=NT,accum=Constant(accum));
plt.plot(*ssaModel.fbmobs.data)
plt.xlabel('Position of particles (m)')
plt.ylabel('Damage of particles (dimless)')
plt.show()

<<<<<<< HEAD
plt.plot(*ssaModel.fbmobs.data)
plt.xlabel('Position of particles (m)')
plt.ylabel('Damage of particles (dimless)')
#plt.legend()
plt.show()

# get damage of fibers over time with ssaModel.fbmobs.data
=======
# get latest damage of fibers with ssaModel.fbmobs.data
>>>>>>> 8da1677e
# get front position over time with ssaModel.frontobs.data
# get calving events with ssaModel.calveobs.data<|MERGE_RESOLUTION|>--- conflicted
+++ resolved
@@ -26,7 +26,7 @@
 U0 = 95./time_factor # Velocity of ice at the grounding line (m/a)
 B = (2.54e-17)**(-1./3.)
 
-# Set ice shelf parameters
+# Set ice shel parameters
 accum = 0.5/time_factor
 H0 = 500.
 U0 = 50./time_factor
@@ -51,7 +51,7 @@
 #fbmkwargs['dist'] = uni_dist(0,0.923)
 ssaModel = ssa1D(mesh,order=1,U0=U0,H0=H0,B=B,
                     advect_front=True, calve_flag=True,
-                    fbm_type='full', fbmkwargs=fbmkwargs) ;
+                    fbm_type='full', fbmkwargs=fbmkwargs) ; 
 del mesh
 x,H,U = ssaModel.steady_state(accum)
 H,U=ssaModel.init_shelf(accum)
@@ -63,16 +63,6 @@
 plt.ylabel('Damage of particles (dimless)')
 plt.show()
 
-<<<<<<< HEAD
-plt.plot(*ssaModel.fbmobs.data)
-plt.xlabel('Position of particles (m)')
-plt.ylabel('Damage of particles (dimless)')
-#plt.legend()
-plt.show()
-
-# get damage of fibers over time with ssaModel.fbmobs.data
-=======
 # get latest damage of fibers with ssaModel.fbmobs.data
->>>>>>> 8da1677e
 # get front position over time with ssaModel.frontobs.data
 # get calving events with ssaModel.calveobs.data